--- conflicted
+++ resolved
@@ -170,14 +170,9 @@
 		});
 		
 		document.getElementById('paket_deal').required = true;
-<<<<<<< HEAD
-		document.getElementById('deal_bundling').required = true;
-		// document.getElementById('tarif').required = false; // Di-comment karena field tarif di-comment
-=======
 		// document.getElementById('deal_bundling').required = true;
 		document.getElementById('layanan').required = false;
 		document.getElementById('tarif').required = false;
->>>>>>> 3d821fdb
 	}
 }
 
