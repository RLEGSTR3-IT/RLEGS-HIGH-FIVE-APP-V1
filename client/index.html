<!DOCTYPE html>
<html lang="id">

<head>
	<meta charset="UTF-8">
	<meta name="viewport" content="width=device-width, initial-scale=1.0, user-scalable=no">
	<meta name="theme-color" content="#E85D04">
	<title>RLEGS III High Five</title>
	<!-- Telegram SDK -->
	<script src="https://telegram.org/js/telegram-web-app.js"></script>
	<!-- Font Awesome for better icons -->
	<link rel="stylesheet" href="https://cdnjs.cloudflare.com/ajax/libs/font-awesome/6.4.0/css/all.min.css">
	<!-- Custom styles -->
	<link rel="stylesheet" href="style.css">
</head>

<body>
	<!-- Main App Container -->
	<div id="app" class="app-container" style="display: block;">
		<header class="app-header">
			<div class="header-content">
				<div class="brand-section">
					<div class="brand-text">
						<h1>RLEGS III High Five</h1>
						<p>Pendataan Program High Five RLEGS</p>
					</div>
				</div>
			</div>
		</header>

		<!-- TODO: Change elements' names and ids to its corresponding context -->

		<div id="mainMenu" class="main-content">
			<div class="welcome-section">
				<h2>Pilih Jenis Kegiatan</h2>
				<p>Silakan pilih kegiatan yang Anda lakukan</p>
			</div>

			<div class="activity-menu">
				<!-- Card for Visit -->
				<div class="activity-item visit-item" onclick="selectActivity('Visit')">
					<div class="activity-icon">
						<div class="icon-wrapper visit-bg">
							<!-- Use FontAwesome icon instead of emoji -->
							<i class="fa-solid fa-city"></i>
						</div>
						<span class="activity-badge">14 Fields</span>
					</div>
					<div class="activity-info">
						<h3>VISIT</h3>
						<p>Kunjungan ke Targeted Customers untuk menggali opportunity High Five
							products</p>
						<div class="activity-features">
							<span>Data Visit Customers</span>
							<span>Data PIC Customers</span>
							<span>Foto Evidence Visit</span>
						</div>
					</div>
					<button class="activity-btn">
						<span>MULAI</span>
						<div class="btn-arrow">→</div>
					</button>
				</div>

				<!-- Card for Dealing -->
				<div class="activity-item dealing-item" onclick="selectActivity('Dealing')">
					<div class="activity-icon">
						<div class="icon-wrapper dealing-bg">
							<!-- Use FontAwesome handshake icon -->
							<i class="fa-solid fa-handshake"></i>
						</div>
						<span class="activity-badge">14 Fields</span>
					</div>
					<div class="activity-info">
						<h3>DEALING</h3>
						<p>Tahap dealing High Five products dengan customers</p>
						<div class="activity-features">
							<span>Data Dealing Customers</span>
							<span>Data Kontrak Berlangganan</span>
							<span>Foto Evidence Dealing</span>
						</div>
					</div>
					<button class="activity-btn">
						<span>MULAI</span>
						<div class="btn-arrow">→</div>
					</button>
				</div>
				<form method="POST" action="/auth/logout">
					<button type="submit" class="submit-btn" id="submitButton">Log Out</button>
				</form>
			</div>
		</div>

		<!-- Form Container -->
		<div id="formContainer" class="main-content" style="display: none;">
			<div class="form-header">
				<button class="back-btn" onclick="backToMenu()">
					<span class="back-icon">←</span>
					<span>Kembali</span>
				</button>
				<div class="form-title" id="formTitle">Form High Five</div>
			</div>

			<!-- TODO: Option Dealing -->
			<div id="dealing-cat-opts" class="dealing-opts" style="display: none;">
				<h3>Pilih Jenis Dealing</h3>
				</div<div class="segmented" role="group" aria-label="Mode switch">
				<button type="button" class="seg-btn is-active" data-mode="bakn"
					aria-pressed="true">BAKN/SPPJB</button>
				<button type="button" class="seg-btn" data-mode="kontrak"
					aria-pressed="false">Kontrak</button>
				<input type="hidden" name="mode" id="mode" value="basic">
			</div>>

			<!-- Progress Bar -->
			<div class="progress-container">
				<div class="progress-info">
					<span class="progress-text">Progress</span>
					<span class="progress-count">
						<span id="currentStep">0</span>/<span id="totalSteps">15</span>
					</span>
				</div>
				<div class="progress-bar">
					<div class="progress-fill" id="progressFill"></div>
				</div>
				<div class="progress-percent" id="progressPercent">0%</div>
			</div>

			<!-- Data Entry Form -->
			<form id="dataForm" class="data-form">
				<div class="form-section">
					<div class="section-title">
						<h3>Informasi Visit</h3>
					</div>

					<div class="input-group">
						<label for="kode_sa">NIK Account Manager
							<span class="required">*</span></label>
						<input type="text" id="kode_sa" name="kode_sa" required
							placeholder="Masukkan NIK Account Manager" maxlength="20"
							inputmode="numeric">
						<div class="error-msg" id="error_kode_sa"></div>
					</div>

					<div class="input-group">
						<label for="nama">Nama Lengkap <span class="required">*</span></label>
						<input type="text" id="nama" name="nama" required
							placeholder="Masukkan nama lengkap">
						<div class="error-msg" id="error_nama"></div>
					</div>

					<div class="input-group">
						<label for="witel">Witel <span class="required">*</span></label>
						<select id="witel" name="witel" required>
							<option value="">Pilih Witel</option>
							<option value="Bali">Bali</option>
							<option value="Jatim Barat">Jatim Barat</option>
							<option value="Jatim Timur">Jatim Timur</option>
							<option value="Nusa Tenggara">Nusa Tenggara</option>
							<option value="Semarang Jateng">Semarang Jateng Utara</option>
							<option value="Solo Jateng Timur">Solo Jateng Timur</option>
							<option value="Suramadu">Suramadu</option>
							<option value="Yogya Jateng Selatan">Yogya Jateng Selatan
							</option>
						</select>
						<div class="error-msg" id="error_witel"></div>
					</div>

					<div class="input-group">
						<label for="tanggal">Tanggal Visit <span
								class="required">*</span></label>
						<input type="date" id="tanggal" name="tanggal" required>
						<div class="error-msg" id="error_tanggal"></div>
					</div>
				</div>

				<!-- TODO: Change Customer Selection to Drop Down Later -->
				<div class="form-section">
					<div class="input-group">
						<label for="tenant">Nama Client <span class="required">*</span></label>
						<input type="text" id="tenant" name="tenant" required
							placeholder="Nama client yang dikunjungi">
						<div class="error-msg" id="error_tenant"></div>
					</div>

					<!-- Hidden input to store activity type -->
					<input type="hidden" id="kegiatan" name="kegiatan">
				</div>

				<!-- Visit specific fields -->
				<div id="visitFields" class="form-section" style="display: none;">
					<div class="section-title">
						<h3>Detail Visit Client</h3>
					</div>

					<div class="input-group">
						<label>Opportunity yang didapat saat Visit?<span class="required">*</span></label>
						<div class="checkbox-group">
							<label class="checkbox-label">
								<input type="checkbox" name="layanan[]" value="Connectivity">
								<span>Connectivity</span>
							</label>
							<label class="checkbox-label">
								<input type="checkbox" name="layanan[]" value="Product Digital">
								<span>Product Digital</span>
							</label>
							<label class="checkbox-label">
								<input type="checkbox" name="layanan[]" value="Cyber Security">
								<span>Cyber Security</span>
							</label>
							<label class="checkbox-label">
								<input type="checkbox" name="layanan[]" value="Neucentrix">
								<span>Neucentrix</span>
							</label>
							<label class="checkbox-label">
								<input type="checkbox" name="layanan[]" value="PDP">
								<span>PDP</span>
							</label>
						</div>
						<div class="error-msg" id="error_layanan"></div>
					</div>

<<<<<<< HEAD
					<div class="form-section">
=======
					<div class="input-group">
						<label for="tarif">Tarif Layanan Saat Ini <span
								class="required">*</span></label>
						<select id="tarif" name="tarif">
							<option value="">Pilih Tarif</option>
							<option value="< Rp 200.000">
								< Rp 200.000</option>
							<option value="Rp 200.000 - Rp 350.000">Rp 200.000 - Rp 350.000
							</option>
							<option value="> Rp 500.000">> Rp 500.000</option>
						</select>
						<div class="error-msg" id="error_tarif"></div>
					</div>
				</div>

				<!-- Dealing specific fields -->
				<div id="dealingFields" class="form-section" style="display: none;">
					<div class="section-title">
						<h3>Data Dealing</h3>
					</div>

					<div class="input-group">
						<label for="paket_deal">Pilih Deal Layanan
							<span class="required">*</span></label>
						<select id="paket_deal" name="paket_deal">
							<option value="">Pilih layanan</option>
							<option value="50 Mbps">Bandwidth Connectivity</option>
							<option value="75 Mbps">Digital Product</option>
							<option value="100 Mbps">Cyber Security</option>
							<option value="> 100 Mbps">Neucentrix</option>
						</select>
						<div class="error-msg" id="error_paket_deal"></div>
					</div>

					<div class="input-group">
						<label for="revenue_deal">Nominal Revenue Dealing Layanan
							<span class="required">*</span></label>
						<input type="text" id="revenue_deal" name="revenue_deal"
							placeholder="Masukkan Revenue Dealing Layanan" maxlength="20"
							inputmode="numeric">
						<div class="error-msg" id="error_revenue_deal"></div>
					</div>
				</div>

				<!-- PIC Data -->
				<div class="form-section">
>>>>>>> e0d36efd
					<div class="section-title">
						<h3>Data PIC Pelanggan</h3>
					</div>

					<div class="input-group">
						<label for="nama_pic">Nama PIC Pelanggan <span
								class="required">*</span></label>
						<input type="text" id="nama_pic" name="nama_pic" required
							placeholder="Nama PIC">
						<div class="error-msg" id="error_nama_pic"></div>
					</div>

					<div class="input-group">
						<label for="jabatan_pic">Jabatan PIC <span
								class="required">*</span></label>
						<input type="text" id="jabatan_pic" name="jabatan_pic" required
							placeholder="Jabatan/Posisi">
						<div class="error-msg" id="error_jabatan_pic"></div>
					</div>

					<div class="input-group">
						<label for="telepon_pic">Nomor HP PIC Pelanggan<span
								class="required">*</span></label>
						<input type="tel" id="telepon_pic" name="telepon_pic" required
							placeholder="Nomor HP PIC">
						<div class="error-msg" id="error_telepon_pic"></div>
					</div>
				</div>

				<!-- Photo Evidence -->
				<div class="form-section">
					<div class="section-title">
						<h3>Foto Evidence Visit</h3>
					</div>

					<div class="input-group">
						<label for="foto_evidence">Upload Foto <span
								class="required">*</span></label>
						<div class="photo-upload"
							onclick="document.getElementById('foto_evidence').click()">
							<div id="photoPreview" class="photo-preview"
								style="display: none;">
								<img id="previewImg" src="" alt="Preview">
								<button type="button" class="remove-photo"
									onclick="removePhoto(event)">×</button>
							</div>
							<div id="uploadPrompt" class="upload-placeholder">
								<div class="upload-icon">📷</div>
								<div class="upload-text">
									<h4>Tap untuk Upload Foto</h4>
									<p>JPG, PNG • Max 5MB</p>
								</div>
							</div>
						</div>
						<input type="file" id="foto_evidence" name="foto_evidence"
							accept="image/*" style="display: none;" required>
						<div class="error-msg" id="error_foto_evidence"></div>
					</div>
				</div>

					<!-- <div class="input-group">
						<label for="tarif">Tarif Layanan Saat Ini <span
								class="required">*</span></label>
						<select id="tarif" name="tarif">
							<option value="">Pilih Tarif</option>
							<option value="< Rp 200.000">
								< Rp 200.000</option>
							<option value="Rp 200.000 - Rp 350.000">Rp 200.000 - Rp 350.000
							</option>
							<option value="> Rp 500.000">> Rp 500.000</option>
						</select>
						<div class="error-msg" id="error_tarif"></div>
					</div> -->
				</div>

				<!-- Dealing specific fields -->
				<div id="dealingFields" class="form-section" style="display: none;">
					<div class="section-title">
						<h3>Dealing Pelanggan</h3>
					</div>

					<div class="input-group">
						<label for="paket_deal">Deal Paket berapa Mbps? <span
								class="required">*</span></label>
						<select id="paket_deal" name="paket_deal">
							<option value="">Pilih Paket</option>
							<option value="50 Mbps">50 Mbps</option>
							<option value="75 Mbps">75 Mbps</option>
							<option value="100 Mbps">100 Mbps</option>
							<option value="> 100 Mbps">> 100 Mbps</option>
						</select>
						<div class="error-msg" id="error_paket_deal"></div>
					</div>

					<div class="input-group">
						<label for="deal_bundling">Apakah dealing untuk layanan bundling? <span
								class="required">*</span></label>
						<select id="deal_bundling" name="deal_bundling">
							<option value="">Pilih Bundling</option>
							<option value="1P Internet Only">1P Internet Only</option>
							<option value="2P Internet + TV">2P Internet + TV</option>
							<option value="2P Internet + Telepon">2P Internet + Telepon
							</option>
							<option value="3P Internet + TV + Telepon">3P Internet + TV +
								Telepon</option>
						</select>
						<div class="error-msg" id="error_deal_bundling"></div>
					</div>
				</div>

				<!-- PIC Data -->

				<!-- Submit button -->
				<div class="submit-container">
					<button type="submit" class="submit-btn" id="submitButton">
						<span class="btn-text">SUBMIT DATA</span>
						<span class="btn-loader" style="display: none;">
							<div class="spinner"></div>
						</span>
					</button>
				</div>
			</form>
		</div>

		<!-- Modal for messages -->
		<div id="messageModal" class="modal-overlay" style="display: none;">
			<div class="modal-container">
				<div class="modal-icon" id="modalIcon"></div>
				<h3 id="modalTitle"></h3>
				<p id="modalMessage"></p>
				<button id="modalButton" class="modal-btn" onclick="backToMenu()">BUAT ENTRY
					BARU</button>
			</div>
		</div>
	</div>

	<!-- Custom scripts -->
	<script src="script.js"></script>

	<script>
		const els = document.querySelectorAll('#kode_sa, #revenue_deal');

		// Strip any non-digits after each edit (covers typing, paste, drop)
		els.forEach(el => {
			el.addEventListener('input', e => {
				const s = e.target.selectionStart;
				const t = e.target.value;
				const cleaned = t.replace(/\D+/g, '');
				if (t !== cleaned) {
					e.target.value = cleaned;
					// restore caret as best effort
					const delta = t.length - cleaned.length;
					e.target.setSelectionRange(Math.max(0, s - delta), Math.max(0, s - delta));
				}
			});
		});
	</script>
</body>

</html><|MERGE_RESOLUTION|>--- conflicted
+++ resolved
@@ -220,9 +220,6 @@
 						<div class="error-msg" id="error_layanan"></div>
 					</div>
 
-<<<<<<< HEAD
-					<div class="form-section">
-=======
 					<div class="input-group">
 						<label for="tarif">Tarif Layanan Saat Ini <span
 								class="required">*</span></label>
@@ -269,7 +266,6 @@
 
 				<!-- PIC Data -->
 				<div class="form-section">
->>>>>>> e0d36efd
 					<div class="section-title">
 						<h3>Data PIC Pelanggan</h3>
 					</div>
